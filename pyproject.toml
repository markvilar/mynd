[build-system]
requires = ["poetry-core"]
build-backend = "poetry.core.masonry.api"

[tool.poetry]
name = "benthoscan"
version = "0.0.1"
description = "A small API for 3D reconstruction and registration based on images"
authors = ["Martin Kvisvik Larsen <martin.kvisvik.larsen@hotmail.com>"]
readme = "README.md"
packages = [{include = "benthoscan", from="src"}]
package-mode = true

[tool.poetry.dependencies]
python = "^3.11"

# Local wheel file
metashape = {path = "vendor/Metashape-2.1.0-cp37.cp38.cp39.cp310.cp311-abi3-linux_x86_64.whl"}

# Needed by open3d
scikit-learn = "^1.5.0"
addict = "^2.4.0"

arrow = "^1.3.0"
h5py = "^3.11.0"
imageio = "^2.35.1"
loguru = "^0.7.2"
<<<<<<< HEAD
kornia = "^0.7.3"
=======
msgspec = "^0.18.6"
>>>>>>> e18bb120
numpy = "^1.26.4"
open3d = "0.18.0"
opencv-python = "^4.10.0.84"
opencv-contrib-python = "^4.10.0.84"
pandas = "^2.2.2"
python-dotenv = "^1.0.1"
plotly = "^5.22.0"
polars = "^0.20.30"
result = "^0.16.1"
scipy = "^1.13.1"
tqdm = "^4.66.2"


[tool.poetry.group.experimental.dependencies]
# NOTE: Experimental feature
dash = "^2.17.1"
kornia = "^0.7.3"
onnxruntime = "^1.18.1"


[tool.poetry.group.dev.dependencies]
pytest = "^8.2.0"
black = {extras = ["jupyter"], version = "^24.4.2"}
jupyter = "^1.0.0"
ruff = "^0.4.9"

[tool.poetry.scripts]
create = "benthoscan.cli.entrypoint:main"
reconstruct = "benthoscan.cli.entrypoint:main"
register = "benthoscan.cli.entrypoint:main"<|MERGE_RESOLUTION|>--- conflicted
+++ resolved
@@ -25,11 +25,8 @@
 h5py = "^3.11.0"
 imageio = "^2.35.1"
 loguru = "^0.7.2"
-<<<<<<< HEAD
 kornia = "^0.7.3"
-=======
 msgspec = "^0.18.6"
->>>>>>> e18bb120
 numpy = "^1.26.4"
 open3d = "0.18.0"
 opencv-python = "^4.10.0.84"
@@ -46,7 +43,6 @@
 [tool.poetry.group.experimental.dependencies]
 # NOTE: Experimental feature
 dash = "^2.17.1"
-kornia = "^0.7.3"
 onnxruntime = "^1.18.1"
 
 
